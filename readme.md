# Vinted Monitor - No Delay

Vinted Monitor is a bot that monitors the Vinted items route for new items and notifies users in real-time. It is designed to work with minimal delay, ensuring that users are always up-to-date with the latest items. Ideal for people who wants to start a reselling discord service or community to make some money.

---
> [!TIP]
> [Discord Invite](https://discord.gg/CDv9b8cPXU) - Join if you want: preview of the bot, simply to use the bot freely or if you need help.
---

<p align="center">
  <img src="./doc/bot.gif" alt="Example" style="max-height: 400px; width: auto;">
</p>

## Table of Contents
1. [Features](#features)
2. [Requirements](#requirements)
3. [Setup](#setup)
    - [Clone the Repository](#clone-the-repository)
    - [Create a Discord Bot](#create-a-discord-bot)
    - [Modify the Configuration File](#modify-the-configuration-file)
    - [Run Docker](#run-docker)
    - [Database Access](#database-access)
    - [Stop the Bot](#stop-the-bot)
4. [Usage](#usage)
5. [Showcase](#showcase)
    - [Create a Public Channel](#create-a-public-channel)
    - [Create a Private Channel](#create-a-private-channel)
    - [Start Monitoring in a Private Channel](#start-monitoring-in-a-private-channel)
    - [Enable mentions in a Private Channel](#enable-mentions-in-a-private-channel)

## Use the bot for free 

The bot is running for free on a public discord server that you can access if you don't want to painfully try to install the bot that can be found by [clicking here](https://discord.gg/CDv9b8cPXU)
- You can also help this bot running longer and contribute to the development somehow by [clicking here](https://buymeacoffee.com/teddyvltn)
- You can also buy a membership to have a private version of this bot running on your own server that I will personnaly host by [clicking here](https://buymeacoffee.com/teddyvltn/membership)


<<<<<<< HEAD
=======

>>>>>>> 5ca25223
## Features

- **Real-time Monitoring**: Vinted Monitor fetches the latest items from the Vinted items route in real-time.
- **Discord Integration**: The bot integrates with Discord and can send notifications to specific channels.
- **Commands**: The bot supports a variety of commands that allow users to interact with it.
- **Database Channel/User Management**: The bot can manage channels and users in a database, allowing for easy management of notifications.
- **Language Support**: The bot will communicate with users in their set Discord language. (If available, you can add your own translations in the `locales` folder.)

## Requirements

- VPS running on a Linux kernel or you own computer (avoid Windows if possible)
- Rotating proxy
> [!NOTE]
> You can buy rotating proxies here: [WebShare](https://www.webshare.io/?referral_code=eh8mkj0b6ral) (I get a small cut from that link so please use it if you want to support my work). I would advice you to get the "Verified Proxy" Plan and to take 100 proxy server with 1000 GB/month Bandwidth which is 7.07$/month, but i would highly suggest you take the 250 proxy server and 5000GB plan ($25.73 per month) if you want to have a good speed and avoid skipping items the most you can.
- Docker installed (https://docs.docker.com/engine/install/)
- Some knowledge with Docker, JS and MongoDB
- Git installed (optional)

## Setup

1. Clone the repository from terminal or download through Github.

```bash
git clone https://github.com/teddy-vltn/vinted-monitor.git
cd vinted-monitor
```

2. Create a Discord bot in Discord's Developer Portal and invite it to your server:

- Go to the [Discord Developer Portal](https://discord.com/developers/applications).
- Click on "New Application" and give your bot a name.
- Go to the "Bot" tab and click on "Add Bot".
- Copy the "Client ID" and "Token" and paste them into the `.env` file.
- Give intent permissions to the bot by going to the "Bot" tab and enabling the "Presence Intent", "Server Members Intent" and "Content Message Intent".
- Invite the bot with admin permissions to your server by going to the "OAuth2" tab and selecting the "bot" and "application.commands" scope and the "Administrator" permission.
- Copy the generated URL and paste it into your browser to invite the bot to your server.

3. Modify the configuration file `.env`:

### Environment Variables Description

- **DISCORD_CLIENT_ID**: The client ID of your Discord bot, obtained from the Discord Developer Portal.
- **DISCORD_TOKEN**: The token for your Discord bot, obtained from the Discord Developer Portal.
- **DISCORD_ADMIN_ID**: The user ID of the bot owner, who can create public channels.
- **WEBSHARE_API_KEY**: The Webshare API key to use.

6. Make sure you have docker installed on your machine or [Install Docker](https://docs.docker.com/engine/install/) and run the following command:

> [!IMPORTANT]
> If you are on Windows, make sure you have WSL2 alongside Docker Desktop to run the following command. You will also certainly need to activate virtualization in your BIOS.

Make sure the start.sh has permission to execute.
<<<<<<< HEAD
```bash
chmod +x start.sh
```

```bash
=======
```bash
chmod +x start.sh
```

```bash
>>>>>>> 5ca25223
./start.sh
```

> [!IMPORTANT]
> If along the way you happen to modify the `.env` file or files in the other folders, you will need to rebuild the docker image by running the command above.

5. The bot should now be running and ready to use. And enjoy! (if it ain't working you can come to the discord server for help https://discord.gg/CDv9b8cPXU)

?. If you want to stop the bot, you can run the following command:

Make sure the stop.sh has permission to execute.
```bash
chmod +x stop.sh
```

```bash
./stop.sh
```

## Usage

The bot supports a variety of commands that allow users to interact with the bot. Here are some of the available commands:
- `/create_public_channel`: Creates a public channel for the bot to send notifications.
- `/create_private_channel`: Creates a private channel for a user for the bot to send notifications.
- `/delete_public_channel`: Deletes a public channel.
- `/delete_private_channel`: Deletes a private channel.
- `/start_monitoring`: Starts monitoring the Vinted items route.
- `/stop_monitoring`: Stops monitoring the Vinted items route.
- `/set_mentions`: Sets the preferences for mentions in notifications.
- `/add_country`: Adds a country to the list of monitored countries.
- `/remove_country`: Removes a country from the list of monitored countries.
- `/info`: Displays information about Channel/User.
- `/set_max_channels`: Sets the maximum number of private channels a user can create.

## Showcase 

### Create a Public Channel

<p align="center">
  <img src="./doc/AnimationPublic.gif" alt="Example" style="max-height: 400px; width: auto;">
</p>

### Create a Private Channel

<p align="center">
  <img src="./doc/AnimationCreatePrivate.gif" alt="Example" style="max-height: 400px; width: auto;">
</p>

### Start Monitoring in a Private Channel

<p align="center">
  <img src="./doc/AnimationStartMonitoring.gif" alt="Example" style="max-height: 400px; width: auto;">
</p>

### Enable mentions in a Private Channel

<p align="center">
  <img src="./doc/AnimationMentions.gif" alt="Example" style="max-height: 400px; width: auto;">
</p><|MERGE_RESOLUTION|>--- conflicted
+++ resolved
@@ -34,11 +34,6 @@
 - You can also help this bot running longer and contribute to the development somehow by [clicking here](https://buymeacoffee.com/teddyvltn)
 - You can also buy a membership to have a private version of this bot running on your own server that I will personnaly host by [clicking here](https://buymeacoffee.com/teddyvltn/membership)
 
-
-<<<<<<< HEAD
-=======
-
->>>>>>> 5ca25223
 ## Features
 
 - **Real-time Monitoring**: Vinted Monitor fetches the latest items from the Vinted items route in real-time.
@@ -91,19 +86,11 @@
 > If you are on Windows, make sure you have WSL2 alongside Docker Desktop to run the following command. You will also certainly need to activate virtualization in your BIOS.
 
 Make sure the start.sh has permission to execute.
-<<<<<<< HEAD
 ```bash
 chmod +x start.sh
 ```
 
 ```bash
-=======
-```bash
-chmod +x start.sh
-```
-
-```bash
->>>>>>> 5ca25223
 ./start.sh
 ```
 
@@ -115,6 +102,7 @@
 ?. If you want to stop the bot, you can run the following command:
 
 Make sure the stop.sh has permission to execute.
+
 ```bash
 chmod +x stop.sh
 ```
